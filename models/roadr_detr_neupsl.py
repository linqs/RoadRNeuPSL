--- conflicted
+++ resolved
@@ -139,20 +139,6 @@
 
         self.format_batch_results(options=options)
 
-<<<<<<< HEAD
-        if self.current_batch is None:
-            os.makedirs(OUT_DIR, exist_ok=True)
-
-            save_logits_and_labels(self.dataset, self.all_frame_indexes, self.all_class_predictions, self.all_box_predictions, output_dir=OUT_DIR, from_logits=False)
-
-            calculate_metrics(self.dataset, OUT_DIR)
-
-            save_images_with_bounding_boxes(self.dataset, OUT_DIR, True, NUM_SAVED_IMAGES, LABEL_CONFIDENCE_THRESHOLD)
-
-=======
->>>>>>> 2e1e1434
-        return {'loss': 0.0}
-
     def internal_epoch_start(self, options={}):
         self.iterator = iter(self.dataloader)
         self.next_batch()
@@ -163,7 +149,7 @@
             self.save()
         else:
             os.makedirs(OUT_DIR, exist_ok=True)
-            create_task_1_output_format(self.dataset, self.all_frame_indexes, self.all_class_predictions, self.all_box_predictions, output_dir=OUT_DIR, from_logits=False)
+            save_logits_and_labels(self.dataset, self.all_frame_indexes, self.all_class_predictions, self.all_box_predictions, output_dir=OUT_DIR, from_logits=False)
             calculate_metrics(self.dataset, OUT_DIR)
             save_images_with_bounding_boxes(self.dataset, OUT_DIR, True, NUM_SAVED_IMAGES, LABEL_CONFIDENCE_THRESHOLD)
 
