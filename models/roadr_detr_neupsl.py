--- conflicted
+++ resolved
@@ -29,26 +29,17 @@
 from utils import NEUPSL_TRAINED_MODEL_DIR
 from utils import NEUPSL_TRAINED_MODEL_FILENAME
 from utils import NEUPSL_VALID_INFERENCE_DIR
+from utils import NEURAL_TEST_INFERENCE_DIR
 from utils import NEURAL_TRAINED_MODEL_DIR
 from utils import NEURAL_TRAINED_MODEL_FILENAME
+from utils import NEURAL_VALID_INFERENCE_DIR
 from utils import NUM_CLASSES
 from utils import NUM_NEUPSL_QUERIES
 from utils import NUM_QUERIES
 from utils import NUM_SAVED_IMAGES
+from utils import PREDICTION_LOGITS_WITH_CONFIDENCE_JSON_FILENAME
 from utils import SEED
 from utils import TRAIN_VALIDATION_DATA_PATH
-<<<<<<< HEAD
-from utils import NEURAL_TRAINED_MODEL_DIR
-from utils import NEURAL_TRAINED_MODEL_FILENAME
-from utils import NEURAL_VALID_INFERENCE_DIR
-from utils import NEURAL_TEST_INFERENCE_DIR
-from utils import NEUPSL_TRAINED_MODEL_DIR
-from utils import NEUPSL_TRAINED_MODEL_FILENAME
-from utils import NEUPSL_VALID_INFERENCE_DIR
-from utils import NEUPSL_TEST_INFERENCE_DIR
-from utils import PREDICTION_LOGITS_WITH_CONFIDENCE_JSON_FILENAME
-=======
->>>>>>> 7551a9d4
 from utils import VIDEO_PARTITIONS
 
 
@@ -137,13 +128,9 @@
 
             logging.info("Loading model from: {0}".format(trained_model_path))
 
-<<<<<<< HEAD
             if options["load-predictions"] == "false":
-                self.model.load_state_dict(torch.load(trained_model_path, map_location=utils.get_torch_device()))
-
-=======
-            self.model.load_state_dict(torch.load(trained_model_path, map_location=get_torch_device()))
->>>>>>> 7551a9d4
+                self.model.load_state_dict(torch.load(trained_model_path, map_location=get_torch_device()))
+
             annotation_path = TRAIN_VALIDATION_DATA_PATH if options["inference_split"] == "VALID" else None
             self.dataset = RoadRDataset(VIDEO_PARTITIONS[options["task-name"]][options["inference_split"]], annotation_path, float(options["image-resize"]),
                                         max_frames=int(options["max-frames"]), test=(options["inference_split"] == "TEST"))
@@ -299,34 +286,6 @@
 
         self.all_box_predictions.extend(box_predictions.tolist())
         self.all_class_predictions.extend(class_predictions.tolist())
-
-<<<<<<< HEAD
-    def _compute_loss(self, data, bce_weight: int = 1, giou_weight: int = 5, l1_weight: int = 2):
-        frame_indexes, pixel_values, pixel_mask, labels, boxes = data
-
-        # Compute the training loss.
-        # For the training loss, we need to first compute the matching between the predictions and the ground truth.
-        matching = hungarian_match(self.batch_predictions["pred_boxes"], boxes)
-
-        # Compute the classification loss using the matching.
-        bce_loss = binary_cross_entropy_with_logits(self.batch_predictions["logits"], labels, matching)
-
-        # Compute the bounding box loss using the matching.
-        giou_loss = pairwise_generalized_box_iou(self.batch_predictions["pred_boxes"], boxes, matching)
-
-        # Compute the bounding box l2 loss using the matching.
-        l1_loss = pairwise_l1_loss(self.batch_predictions["pred_boxes"], boxes, matching)
-
-        results = {
-            "bce_loss": bce_loss.item(),
-            "giou_loss": giou_loss.item(),
-            "l1_loss": l1_loss.item(),
-            "loss": (bce_weight * bce_loss + giou_weight * giou_loss + l1_weight * l1_loss).item()
-        }
-
-        return bce_weight * bce_loss + giou_weight * giou_loss + l1_weight * l1_loss, results
-=======
->>>>>>> 7551a9d4
 
     def post_gradient_computation(self):
         torch.nn.utils.clip_grad_norm_(self.model.parameters(), 1.0)
